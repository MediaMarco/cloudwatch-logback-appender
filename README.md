--- conflicted
+++ resolved
@@ -117,10 +117,6 @@
                 "logs:DescribeLogGroups",
                 "logs:DescribeLogStreams",
                 "logs:PutLogEvents",
-<<<<<<< HEAD
-                "ec2:DescribeInstances",
-=======
->>>>>>> 25908619
                 "ec2:DescribeTags"
             ],
             "Resource": [
